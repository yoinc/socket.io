--- conflicted
+++ resolved
@@ -17,11 +17,7 @@
   , "dependencies": {
         "socket.io-client": "0.7.4"
       , "policyfile": "0.0.3"
-<<<<<<< HEAD
       , "redis": "0.6.6"
-=======
-      , "redis": "0.6.5"
->>>>>>> 097094cd
     }
   , "devDependencies": {
         "expresso": "0.7.7"
